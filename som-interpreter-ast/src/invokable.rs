use std::rc::Rc;

use som_core::ast;
use som_core::ast::MethodBody;

use crate::block::Block;
use crate::evaluate::Evaluate;
use crate::frame::Frame;
use crate::method::{Method, MethodKind};
use crate::universe::Universe;
use crate::value::Value;
use crate::SOMRef;

/// Represents the kinds of possible returns from an invocation.
#[derive(Debug)]
pub enum Return {
    /// A local return, the value is for the immediate caller.
    Local(Value),
    /// A non-local return, the value is for the parent of the referenced stack frame.
    NonLocal(Value, SOMRef<Frame>),
    /// An exception, expected to bubble all the way up.
    Exception(String),
    /// A request to restart execution from the top of the closest body.
    Restart,
}

/// The trait for invoking methods and primitives.
pub trait Invoke {
    /// Invoke within the given universe and with the given arguments.
    fn invoke(&self, universe: &mut Universe, args: Vec<Value>) -> Return;
}

impl Invoke for Method {
    fn invoke(&self, universe: &mut Universe, args: Vec<Value>) -> Return {
        // println!("--- Invoking \"{:1}\" ({:2})", &self.signature, &self.holder.upgrade().unwrap().borrow().name);
        // println!("--- ...with args: {:?}", &args);
        //
        //
        // if !universe.frames.is_empty() {
        //     match &universe.current_method_frame().as_ref().borrow().kind {
        //         FrameKind::Block { .. } => {}
        //         FrameKind::Method { signature, holder, .. } => {
        //             println!("We're in {:?} ({:?})", universe.lookup_symbol(signature.clone()),
        //                      holder.borrow().name)
        //         }
        //     }
        // }

        let output = match self.kind() {
            MethodKind::Defined(method) => {
                let nbr_params = args.len();

                let (self_value, params) = {
                    let mut iter = args.into_iter();
                    let receiver = match iter.next() {
                        Some(receiver) => receiver,
                        None => {
                            return Return::Exception("missing receiver for invocation".to_string());
                        }
                    };
                    (receiver, iter.collect::<Vec<_>>())
                };
<<<<<<< HEAD
                // dbg!(&self_value);
                // let holder = match self.holder().upgrade() {
                //     Some(holder) => holder,
                //     None => {
                //         return Return::Exception(
                //             "cannot invoke this method because its holder has been collected"
                //                 .to_string(),
                //         );
                //     }
                // };

                let nbr_locals = match &method.body {
                    MethodBody::Body { locals, .. } => {locals.len()}
                    MethodBody::Primitive => unreachable!()
=======
                let holder = match self.holder().upgrade() {
                    Some(holder) => holder,
                    None => {
                        return Return::Exception(
                            "cannot invoke this method because its holder has been collected"
                                .to_string(),
                        );
                    }
>>>>>>> 55e13d80
                };

                // let signature = universe.intern_symbol(&self.signature);
                universe.with_frame(
                    // FrameKind::Method {
                    //     holder,
                    //     signature,
                    //     self_value: self_value.clone(),
                    // },
                    self_value,
                    nbr_locals,
                    nbr_params,
                    |universe| method.invoke(universe, params),
                )
            }
            MethodKind::Primitive(func) => func(universe, args),
            MethodKind::WhileInlined(while_node) => { while_node.invoke(universe, args) }
            MethodKind::IfInlined(if_node) => { if_node.invoke(universe, args) }
            MethodKind::IfTrueIfFalseInlined(if_true_if_false_node) => { if_true_if_false_node.invoke(universe, args) },
            MethodKind::NotImplemented(name) => {
                Return::Exception(format!("unimplemented primitive: {}", name))
            }
        };
        // println!("...exiting {:}.", self.signature);
        match output {
            // Return::Exception(msg) => Return::Exception(format!(
            //     "from {}>>#{}\n{}",
            //     self.holder().borrow().name(),
            //     self.signature(),
            //     msg,
            // )),
            output => output,
        }
    }
}

impl Invoke for ast::GenericMethodDef {
    fn invoke(&self, universe: &mut Universe, args: Vec<Value>) -> Return {
        let current_frame = universe.current_frame().clone();
        // if &self.signature == "initialize:" {
        //     dbg!(&self.body);
        // std::process::exit(1);
        // }
        // if self.signature == "link" {
        //     dbg!(&self.body);
        // }


        match &self.kind {
            ast::MethodKind::Unary => {}
            ast::MethodKind::Positional { .. } => current_frame
                .borrow_mut()
                .params
                .extend(args),
            ast::MethodKind::Operator { .. } => {
                let rhs_value = match args.into_iter().next() {
                    Some(value) => value,
                    None => {
                        // This should never happen in theory (the parser would have caught the missing rhs).
                        return Return::Exception(format!(
                            "no right-hand side for operator call ?"
                        ));
                    }
                };
                current_frame
                    .borrow_mut()
                    .params
                    .push(rhs_value);
            }
        }
        match &self.body {
            ast::MethodBody::Body { body, .. } => {
                loop {
                    match body.evaluate(universe) {
                        Return::NonLocal(value, frame) => {
                            if Rc::ptr_eq(&current_frame, &frame) {
                                break Return::Local(value);
                            } else {
                                break Return::NonLocal(value, frame);
                            }
                        }
                        Return::Local(_) => break Return::Local(current_frame.borrow().get_self()),
                        Return::Exception(msg) => break Return::Exception(msg),
                        Return::Restart => continue,
                    }
                }
            }
            ast::MethodBody::Primitive => Return::Exception(format!(
                "unimplemented primitive: {}>>#{}",
                current_frame
                    .borrow()
                    .get_self()
                    .class(universe)
                    .borrow()
                    .name(),
                self.signature,
            )),
        }
    }
}

impl Invoke for Block {
    fn invoke(&self, universe: &mut Universe, args: Vec<Value>) -> Return {
        // println!("Invoking a block.");
        // println!("--- ...with args: {:?}", &args);

        // dbg!(&self.block.body);

        let current_frame = universe.current_frame();
        current_frame.borrow_mut().params.extend(args.into_iter().skip(1));

        // dbg!(&current_frame.borrow_mut().params);
        // dbg!(&self.block.parameters);
        // dbg!("--");

        let l = self.block.body.evaluate(universe);
        // println!("...exiting a block.");
        l
    }
}<|MERGE_RESOLUTION|>--- conflicted
+++ resolved
@@ -60,40 +60,13 @@
                     };
                     (receiver, iter.collect::<Vec<_>>())
                 };
-<<<<<<< HEAD
-                // dbg!(&self_value);
-                // let holder = match self.holder().upgrade() {
-                //     Some(holder) => holder,
-                //     None => {
-                //         return Return::Exception(
-                //             "cannot invoke this method because its holder has been collected"
-                //                 .to_string(),
-                //         );
-                //     }
-                // };
 
                 let nbr_locals = match &method.body {
                     MethodBody::Body { locals, .. } => {locals.len()}
                     MethodBody::Primitive => unreachable!()
-=======
-                let holder = match self.holder().upgrade() {
-                    Some(holder) => holder,
-                    None => {
-                        return Return::Exception(
-                            "cannot invoke this method because its holder has been collected"
-                                .to_string(),
-                        );
-                    }
->>>>>>> 55e13d80
                 };
 
-                // let signature = universe.intern_symbol(&self.signature);
                 universe.with_frame(
-                    // FrameKind::Method {
-                    //     holder,
-                    //     signature,
-                    //     self_value: self_value.clone(),
-                    // },
                     self_value,
                     nbr_locals,
                     nbr_params,
