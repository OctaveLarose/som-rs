--- conflicted
+++ resolved
@@ -3,16 +3,13 @@
 //!
 #![warn(missing_docs)]
 
+use std::path::PathBuf;
+use std::sync::atomic::Ordering;
+
 use anyhow::anyhow;
 use clap::Parser;
 #[cfg(feature = "jemalloc")]
 use jemallocator::Jemalloc;
-<<<<<<< HEAD
-use std::path::PathBuf;
-use std::sync::atomic::Ordering;
-use structopt::StructOpt;
-=======
->>>>>>> 35b780cb
 
 mod shell;
 
@@ -28,7 +25,7 @@
 static GLOBAL: Jemalloc = Jemalloc;
 
 #[derive(Debug, Clone, PartialEq, clap::StructOpt)]
-#[structopt(about, author)]
+#[clap(about, author)]
 struct Options {
     /// Files to evaluate.
     #[clap(name = "FILE")]
@@ -46,7 +43,7 @@
     verbose: bool,
 
     /// Enable verbose output (with timing information).
-    #[structopt(long, short = "hs")]
+    #[clap(long, short = 'h')]
     heap_size: Option<usize>,
 }
 
