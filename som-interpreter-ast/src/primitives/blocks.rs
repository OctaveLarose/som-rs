--- conflicted
+++ resolved
@@ -16,22 +16,10 @@
     pub static CLASS_PRIMITIVES: &[(&str, PrimitiveFn, bool)] = &[];
 
     fn value(universe: &mut UniverseAST, args: Vec<Value>) -> Return {
-<<<<<<< HEAD
-        const SIGNATURE: &str = "Block1>>#value";
-
-        expect_args!(SIGNATURE, &args, [
-            Value::Block(block) => block,
-        ]);
-
-        // let block_self = block.frame.borrow().get_self();
-        let block_self = Value::Block(block.clone());
-        let block_args = vec![];
-=======
         let block = match args.first() {
             Some(Value::Block(b)) => b.clone(),
             _ => panic!("Calling value: on a block... not on a block?")
         };
->>>>>>> 4a7363af
 
         universe.with_frame(
             block.block.nbr_locals,
@@ -40,10 +28,7 @@
         )
     }
 
-<<<<<<< HEAD
-=======
     // TODO: with inlining, this is never called. Maybe it could be removed for better perf since we could forego Return::Restart? but this wouldn't be fully valid interpreter behaviour.
->>>>>>> 4a7363af
     fn restart(_: &mut UniverseAST, args: Vec<Value>) -> Return {
         const SIGNATURE: &str = "Block>>#restart";
 
@@ -78,22 +63,10 @@
     pub static CLASS_PRIMITIVES: &[(&str, PrimitiveFn, bool)] = &[];
 
     fn value(universe: &mut UniverseAST, args: Vec<Value>) -> Return {
-<<<<<<< HEAD
-        const SIGNATURE: &str = "Block2>>#value:";
-
-        expect_args!(SIGNATURE, args, [
-            Value::Block(block) => block,
-            a => a,
-        ]);
-
-        let block_self = Value::Block(block.clone());
-        let block_args = Vec::from([a]);
-=======
         let block = match args.first() {
             Some(Value::Block(b)) => b.clone(),
             _ => panic!("Calling value: on a block... not on a block?")
         };
->>>>>>> 4a7363af
 
         universe.with_frame(
             block.block.nbr_locals,
@@ -129,24 +102,10 @@
     pub static CLASS_PRIMITIVES: &[(&str, PrimitiveFn, bool)] = &[];
 
     fn value_with(universe: &mut UniverseAST, args: Vec<Value>) -> Return {
-<<<<<<< HEAD
-        const SIGNATURE: &str = "Block3>>#value:with:";
-
-        expect_args!(SIGNATURE, args, [
-            Value::Block(block) => block,
-            a => a,
-            b => b,
-        ]);
-
-        // let block_self = block.frame.borrow().get_self();
-        let block_self = Value::Block(block.clone());
-        let block_args = Vec::from([a, b]);
-=======
         let block = match args.first() {
             Some(Value::Block(b)) => b.clone(),
             _ => panic!("Calling value: on a block... not on a block?")
         };
->>>>>>> 4a7363af
 
         universe.with_frame(
             block.block.nbr_locals,
