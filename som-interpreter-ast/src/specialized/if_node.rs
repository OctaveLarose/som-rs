--- conflicted
+++ resolved
@@ -12,13 +12,8 @@
 
 impl Invoke for IfNode {
     fn invoke(&self, universe: &mut UniverseAST, args: Vec<Value>) -> Return {
-<<<<<<< HEAD
-        let cond_block_val = args.get(0).unwrap();
-        let body_block_arg = args.get(1).unwrap();
-=======
         let cond_block_val = unsafe { args.get_unchecked(0) };
         let body_block_arg = unsafe { args.get_unchecked(1) };
->>>>>>> 4a7363af
 
         let (bool_val, body_block) = match (cond_block_val, body_block_arg) {
             (Value::Boolean(b), Value::Block(c)) => (*b, Rc::clone(c)),
