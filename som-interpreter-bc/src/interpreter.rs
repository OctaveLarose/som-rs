--- conflicted
+++ resolved
@@ -241,30 +241,7 @@
                 }
             };
 
-            // TODO remove this debug
-            // if &frame.borrow().get_method().signature == "initialize:" {
-            //     println!("bp");
-            //     // match &frame.borrow().kind {
-            //     //     FrameKind::Method { holder, method, .. } => match method.kind() {
-            //     //         MethodKind::Defined(env) => {
-            //     //             dbg!(&holder);
-            //     //             dbg!(&env.body);
-            //     //         },
-            //     //         MethodKind::Primitive(_) => {},
-            //     //         MethodKind::NotImplemented(_) => {},
-            //     //     },
-            //     //     FrameKind::Block { block, .. } => {},
-            //     // };
-            // }
-
-            // dbg!(&frame.borrow().get_method().signature);
-            // if &frame.borrow().get_method().signature == "resolve:" {
-            //     println!("cur bc: {}", bytecode);
-            //     print!("");
-            // }
-
             frame.borrow_mut().bytecode_idx += 1;
-            // dbg!(&frame.borrow().get_method().signature);
 
             match bytecode {
                 Bytecode::Dup => {
@@ -320,7 +297,6 @@
                 }
                 Bytecode::PushConstant(idx) => {
                     let literal = frame.borrow().lookup_constant(idx as usize).unwrap();
-<<<<<<< HEAD
                     let value = convert_literal(frame, literal).unwrap(); // TODO there may be a way to avoid converting the literal to a value?
                     self.stack.push(value);
                 }
@@ -337,9 +313,6 @@
                 Bytecode::PushConstant2 => {
                     let literal = frame.borrow().lookup_constant(2).unwrap();
                     let value = convert_literal(frame, literal).unwrap();
-=======
-                    let value = convert_literal(&frame, literal).unwrap();
->>>>>>> a78d5787
                     self.stack.push(value);
                 }
                 Bytecode::PushGlobal(idx) => {
@@ -413,7 +386,6 @@
                         self_value.assign_local(idx as usize, value).unwrap();
                     }
                 }
-<<<<<<< HEAD
                 Bytecode::Send1(idx) => {
                     self.send(idx, Some(1), frame.clone(), universe);
                 }
@@ -437,37 +409,6 @@
                 }
                 Bytecode::SuperSendN(idx) => {
                     self.super_send(idx, None, frame.clone(), universe);
-=======
-                Bytecode::Send(idx) => {
-                    let literal = frame.borrow().lookup_constant(idx as usize).unwrap();
-                    let Literal::Symbol(symbol) = literal else {
-                        return None;
-                    };
-                    let signature = universe.lookup_symbol(symbol);
-                    let nb_params = nb_params(signature);
-                    let method = {
-                        let receiver = self.stack.iter().nth_back(nb_params)?;
-                        let receiver_class = receiver.class(universe);
-                        resolve_method(frame, &receiver_class, symbol, bytecode_idx)
-                    };
-
-                    do_send(self, universe, method, symbol, nb_params);
-                }
-                Bytecode::SuperSend(idx) => {
-                    let literal = frame.borrow().lookup_constant(idx as usize).unwrap();
-                    let Literal::Symbol(symbol) = literal else {
-                        return None;
-                    };
-                    let signature = universe.lookup_symbol(symbol);
-                    let nb_params = nb_params(signature);
-                    let method = {
-                        let holder = frame.borrow().get_method_holder();
-                        let super_class = holder.borrow().super_class()?;
-                        resolve_method(frame, &super_class, symbol, bytecode_idx)
-                    };
-
-                    do_send(self, universe, method, symbol, nb_params);
->>>>>>> a78d5787
                 }
                 Bytecode::ReturnLocal => {
                     let value = self.stack.pop().unwrap();
@@ -714,5 +655,12 @@
             };
             Some(value)
         }
+
+        fn nb_params(signature: &str) -> usize {
+            match signature.chars().nth(0) {
+                Some(ch) if !ch.is_alphabetic() => 1,
+                _ => signature.chars().filter(|ch| *ch == ':').count(),
+            }
+        }
     }
 }