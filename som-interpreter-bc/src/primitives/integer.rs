use std::rc::Rc;

use num_bigint::{BigInt, Sign};
use num_traits::ToPrimitive;
use rand::distributions::Uniform;
use rand::Rng;

use crate::interpreter::Interpreter;
use crate::primitives::PrimitiveFn;
use crate::universe::UniverseBC;
use crate::value::Value;
use crate::{expect_args, reverse};

pub static INSTANCE_PRIMITIVES: &[(&str, PrimitiveFn, bool)] = &[
    ("<", self::lt, true),
    ("=", self::eq, true),
    ("+", self::plus, true),
    ("-", self::minus, true),
    ("*", self::times, true),
    ("/", self::divide, true),
    ("//", self::divide_float, true),
    ("%", self::modulo, true),
    ("rem:", self::remainder, true),
    ("&", self::bitand, true),
    ("<<", self::shift_left, true),
    (">>>", self::shift_right, true),
    ("bitXor:", self::bitxor, true),
    ("sqrt", self::sqrt, true),
    ("asString", self::as_string, true),
    ("asDouble", self::as_double, true),
    ("atRandom", self::at_random, true),
    ("as32BitSignedValue", self::as_32bit_signed_value, true),
    ("as32BitUnsignedValue", self::as_32bit_unsigned_value, true),
    ("to:do:", self::to_do, true),
    ("to:by:do:", self::to_by_do, true),
    ("downTo:do:", self::down_to_do, true),
    ("downTo:by:do:", self::down_to_by_do, true),
    ("timesRepeat:", self::times_repeat, true),
];

pub static CLASS_PRIMITIVES: &[(&str, PrimitiveFn, bool)] =
    &[("fromString:", self::from_string, true)];

macro_rules! demote {
    ($interpreter:expr, $expr:expr) => {{
        let value = $expr;
        match value.to_i64() {
            Some(value) => Value::Integer(value),
            None => Value::BigInteger(value),
        }
    }};
}

fn from_string(interpreter: &mut Interpreter, universe: &mut UniverseBC) {
    const SIGNATURE: &str = "Integer>>#fromString:";

    expect_args!(SIGNATURE, interpreter, [
        _,
        value => value,
    ]);

    let value = match value {
        Value::String(ref value) => value.as_str(),
        Value::Symbol(sym) => universe.lookup_symbol(sym),
        _ => panic!("'{}': wrong types", SIGNATURE),
    };

    let parsed =
        (value.parse().map(Value::Integer)).or_else(|_| value.parse().map(Value::BigInteger));

    match parsed {
        Ok(parsed) => {
            interpreter.stack.push(parsed);
            return;
        }
        Err(err) => panic!("{}", err),
    }
}

fn as_string(interpreter: &mut Interpreter, _: &mut UniverseBC) {
    const SIGNATURE: &str = "Integer>>#asString";

    expect_args!(SIGNATURE, interpreter, [
        value => value,
    ]);

    let value = match value {
        Value::Integer(value) => value.to_string(),
        Value::BigInteger(value) => value.to_string(),
        _ => panic!("'{}': wrong types", SIGNATURE),
    };

    {
        interpreter.stack.push(Value::String(Rc::new(value)));
        return;
    }
}

fn as_double(interpreter: &mut Interpreter, _: &mut UniverseBC) {
    const SIGNATURE: &str = "Integer>>#asDouble";

    expect_args!(SIGNATURE, interpreter, [
        value => value,
    ]);

    let value = match value {
        Value::Integer(value) => Value::Double(value as f64),
        Value::BigInteger(value) => match value.to_i64() {
            Some(value) => Value::Double(value as f64),
            None => panic!(
                "'{}': `Integer` too big to be converted to `Double`",
                SIGNATURE
            ),
        },
        _ => panic!("'{}': wrong types", SIGNATURE),
    };

    interpreter.stack.push(value);
}

fn at_random(interpreter: &mut Interpreter, _: &mut UniverseBC) {
    const SIGNATURE: &str = "Integer>>#atRandom";

    expect_args!(SIGNATURE, interpreter, [
        value => value,
    ]);

    let chosen = match value {
        Value::Integer(value) => {
            let distribution = Uniform::new(0, value);
            let mut rng = rand::thread_rng();
            rng.sample(distribution)
        }
        Value::BigInteger(_) => panic!(
            "'{}': the range is too big to pick a random value from",
            SIGNATURE,
        ),
        _ => panic!("'{}': wrong types", SIGNATURE),
    };

    {
        interpreter.stack.push(Value::Integer(chosen));
        return;
    }
}

fn as_32bit_signed_value(interpreter: &mut Interpreter, _: &mut UniverseBC) {
    const SIGNATURE: &str = "Integer>>#as32BitSignedValue";

    expect_args!(SIGNATURE, interpreter, [
        value => value,
    ]);

    let value = match value {
        Value::Integer(value) => value as i32 as i64,
        Value::BigInteger(value) => match value.to_u32_digits() {
            (Sign::Minus, values) => -(values[0] as i64),
            (Sign::Plus, values) | (Sign::NoSign, values) => values[0] as i64,
        },
        _ => panic!("'{}': wrong types", SIGNATURE),
    };

    {
        interpreter.stack.push(Value::Integer(value));
        return;
    }
}

fn as_32bit_unsigned_value(interpreter: &mut Interpreter, _: &mut UniverseBC) {
    const SIGNATURE: &str = "Integer>>#as32BitUnsignedValue";

    expect_args!(SIGNATURE, interpreter, [
        value => value,
    ]);

    let value = match value {
        Value::Integer(value) => value as u32 as i64,
        Value::BigInteger(value) => {
            let (_, values) = value.to_u32_digits();
            values[0] as i64
        }
        _ => panic!("'{}': wrong types", SIGNATURE),
    };

    {
        interpreter.stack.push(Value::Integer(value));
        return;
    }
}

fn plus(interpreter: &mut Interpreter, _: &mut UniverseBC) {
    const SIGNATURE: &str = "Integer>>#+";

    expect_args!(SIGNATURE, interpreter, [
        a => a,
        b => b,
    ]);

    let value = match (a, b) {
        (Value::Integer(a), Value::Integer(b)) => match a.checked_add(b) {
            Some(value) => Value::Integer(value),
            None => demote!(interpreter, BigInt::from(a) + BigInt::from(b)),
        },
        (Value::BigInteger(a), Value::BigInteger(b)) => demote!(interpreter, a + b),
        (Value::BigInteger(a), Value::Integer(b)) | (Value::Integer(b), Value::BigInteger(a)) => {
            demote!(interpreter, a + BigInt::from(b))
        }
        (Value::Double(a), Value::Double(b)) => Value::Double(a + b),
        (Value::Integer(a), Value::Double(b)) | (Value::Double(b), Value::Integer(a)) => {
            Value::Double((a as f64) + b)
        }
        (Value::BigInteger(a), Value::Double(b)) | (Value::Double(b), Value::BigInteger(a)) => {
            match a.to_f64() {
                Some(a) => Value::Double(a + b),
                None => panic!(
                    "'{}': `Integer` too big to be converted to `Double`",
                    SIGNATURE
                ),
            }
        }
        _ => panic!("'{}': wrong types", SIGNATURE),
    };

    interpreter.stack.push(value);
}

fn minus(interpreter: &mut Interpreter, _: &mut UniverseBC) {
    const SIGNATURE: &str = "Integer>>#-";

    expect_args!(SIGNATURE, interpreter, [
        a => a,
        b => b,
    ]);

    let value = match (a, b) {
        (Value::Integer(a), Value::Integer(b)) => match a.checked_sub(b) {
            Some(value) => Value::Integer(value),
            None => demote!(interpreter, BigInt::from(a) - BigInt::from(b)),
        },
        (Value::BigInteger(a), Value::BigInteger(b)) => demote!(interpreter, a - b),
        (Value::BigInteger(a), Value::Integer(b)) => {
            demote!(interpreter, a - BigInt::from(b))
        }
        (Value::Integer(a), Value::BigInteger(b)) => {
            demote!(interpreter, BigInt::from(a) - b)
        }
        (Value::Double(a), Value::Double(b)) => Value::Double(a - b),
        (Value::Integer(a), Value::Double(b)) | (Value::Double(b), Value::Integer(a)) => {
            Value::Double((a as f64) - b)
        }
        (Value::BigInteger(a), Value::Double(b)) => match a.to_f64() {
            Some(a) => Value::Double(a - b),
            None => panic!(
                "'{}': `Integer` too big to be converted to `Double`",
                SIGNATURE
            ),
        },
        (Value::Double(a), Value::BigInteger(b)) => match b.to_f64() {
            Some(b) => Value::Double(a - b),
            None => panic!(
                "'{}': `Integer` too big to be converted to `Double`",
                SIGNATURE
            ),
        },
        _ => panic!("'{}': wrong types", SIGNATURE),
    };

    interpreter.stack.push(value);
}

fn times(interpreter: &mut Interpreter, _: &mut UniverseBC) {
    const SIGNATURE: &str = "Integer>>#*";

    expect_args!(SIGNATURE, interpreter, [
        a => a,
        b => b,
    ]);

    let value = match (a, b) {
        (Value::Integer(a), Value::Integer(b)) => match a.checked_mul(b) {
            Some(value) => Value::Integer(value),
            None => demote!(interpreter, BigInt::from(a) * BigInt::from(b)),
        },
        (Value::BigInteger(a), Value::BigInteger(b)) => demote!(interpreter, a * b),
        (Value::BigInteger(a), Value::Integer(b)) | (Value::Integer(b), Value::BigInteger(a)) => {
            demote!(interpreter, a * BigInt::from(b))
        }
        (Value::Double(a), Value::Double(b)) => Value::Double(a * b),
        (Value::Integer(a), Value::Double(b)) | (Value::Double(b), Value::Integer(a)) => {
            Value::Double((a as f64) * b)
        }
        (Value::BigInteger(a), Value::Double(b)) | (Value::Double(b), Value::BigInteger(a)) => {
            match a.to_f64() {
                Some(a) => Value::Double(a * b),
                None => panic!(
                    "'{}': `Integer` too big to be converted to `Double`",
                    SIGNATURE
                ),
            }
        }
        _ => panic!("'{}': wrong types", SIGNATURE),
    };

    interpreter.stack.push(value);
}

fn divide(interpreter: &mut Interpreter, _: &mut UniverseBC) {
    const SIGNATURE: &str = "Integer>>#/";

    expect_args!(SIGNATURE, interpreter, [
        a => a,
        b => b,
    ]);

    let value = match (a, b) {
        (Value::Integer(a), Value::Integer(b)) => match a.checked_div(b) {
            Some(value) => Value::Integer(value),
            None => demote!(interpreter, BigInt::from(a) / BigInt::from(b)),
        },
        (Value::BigInteger(a), Value::BigInteger(b)) => demote!(interpreter, a / b),
        (Value::BigInteger(a), Value::Integer(b)) => {
            demote!(interpreter, a / BigInt::from(b))
        }
        (Value::Integer(a), Value::BigInteger(b)) => {
            demote!(interpreter, BigInt::from(a) / b)
        }
        (Value::Double(a), Value::Double(b)) => Value::Double(a / b),
        (Value::Integer(a), Value::Double(b)) | (Value::Double(b), Value::Integer(a)) => {
            Value::Double((a as f64) / b)
        }
        (Value::BigInteger(a), Value::Double(b)) => match a.to_f64() {
            Some(a) => Value::Double(a / b),
            None => panic!(
                "'{}': `Integer` too big to be converted to `Double`",
                SIGNATURE
            ),
        },
        (Value::Double(a), Value::BigInteger(b)) => match b.to_f64() {
            Some(b) => Value::Double(a / b),
            None => panic!(
                "'{}': `Integer` too big to be converted to `Double`",
                SIGNATURE
            ),
        },
        _ => panic!("'{}': wrong types", SIGNATURE),
    };

    interpreter.stack.push(value);
}

fn divide_float(interpreter: &mut Interpreter, _: &mut UniverseBC) {
    const SIGNATURE: &str = "Integer>>#//";

    expect_args!(SIGNATURE, interpreter, [
        a => a,
        b => b,
    ]);

    let a = match a {
        Value::Integer(a) => a as f64,
        Value::BigInteger(a) => match a.to_f64() {
            Some(a) => a,
            None => panic!(
                "'{}': `Integer` too big to be converted to `Double`",
                SIGNATURE
            ),
        },
        Value::Double(a) => a,
        _ => panic!("'{}': wrong types", SIGNATURE),
    };

    let b = match b {
        Value::Integer(b) => b as f64,
        Value::BigInteger(b) => match b.to_f64() {
            Some(b) => b,
            None => panic!(
                "'{}': `Integer` too big to be converted to `Double`",
                SIGNATURE
            ),
        },
        Value::Double(b) => b,
        _ => panic!("'{}': wrong types", SIGNATURE),
    };

    interpreter.stack.push(Value::Double(a / b));
}

fn modulo(interpreter: &mut Interpreter, _: &mut UniverseBC) {
    const SIGNATURE: &str = "Integer>>#%";

    expect_args!(SIGNATURE, interpreter, [
        Value::Integer(a) => a,
        Value::Integer(b) => b,
    ]);

    let result = a % b;
    if result.signum() != b.signum() {
        interpreter.stack.push(Value::Integer((result + b) % b));
    } else {
        interpreter.stack.push(Value::Integer(result));
    }
}

fn remainder(interpreter: &mut Interpreter, _: &mut UniverseBC) {
    const SIGNATURE: &str = "Integer>>#rem:";

    expect_args!(SIGNATURE, interpreter, [
        Value::Integer(a) => a,
        Value::Integer(b) => b,
    ]);

    let result = a % b;
    if result.signum() != a.signum() {
        interpreter.stack.push(Value::Integer((result + a) % a));
    } else {
        interpreter.stack.push(Value::Integer(result));
    }
}

fn sqrt(interpreter: &mut Interpreter, _: &mut UniverseBC) {
    const SIGNATURE: &str = "Integer>>#sqrt";

    expect_args!(SIGNATURE, interpreter, [
        a => a,
    ]);

    let value = match a {
        Value::Integer(a) => {
            let sqrt = (a as f64).sqrt();
            let trucated = sqrt.trunc();
            if sqrt == trucated {
                Value::Integer(trucated as i64)
            } else {
                Value::Double(sqrt)
            }
        }
        Value::BigInteger(a) => demote!(interpreter, a.sqrt()),
        Value::Double(a) => Value::Double(a.sqrt()),
        _ => panic!("'{}': wrong types", SIGNATURE),
    };

    interpreter.stack.push(value);
}

fn bitand(interpreter: &mut Interpreter, _: &mut UniverseBC) {
    const SIGNATURE: &str = "Integer>>#&";

    expect_args!(SIGNATURE, interpreter, [
        a => a,
        b => b,
    ]);

    let value = match (a, b) {
        (Value::Integer(a), Value::Integer(b)) => Value::Integer(a & b),
        (Value::BigInteger(a), Value::BigInteger(b)) => demote!(interpreter, a & b),
        (Value::BigInteger(a), Value::Integer(b)) | (Value::Integer(b), Value::BigInteger(a)) => {
            demote!(interpreter, a & BigInt::from(b))
        }
        _ => panic!("'{}': wrong types", SIGNATURE),
    };

    interpreter.stack.push(value);
}

fn bitxor(interpreter: &mut Interpreter, _: &mut UniverseBC) {
    const SIGNATURE: &str = "Integer>>#bitXor:";

    expect_args!(SIGNATURE, interpreter, [
        a => a,
        b => b,
    ]);

    let value = match (a, b) {
        (Value::Integer(a), Value::Integer(b)) => Value::Integer(a ^ b),
        (Value::BigInteger(a), Value::BigInteger(b)) => demote!(interpreter, a ^ b),
        (Value::BigInteger(a), Value::Integer(b)) | (Value::Integer(b), Value::BigInteger(a)) => {
            demote!(interpreter, a ^ BigInt::from(b))
        }
        _ => panic!("'{}': wrong types", SIGNATURE),
    };

    interpreter.stack.push(value);
}

fn lt(interpreter: &mut Interpreter, _: &mut UniverseBC) {
    const SIGNATURE: &str = "Integer>>#<";

    expect_args!(SIGNATURE, interpreter, [
        a => a,
        b => b,
    ]);

    let value = match (a, b) {
        (Value::Integer(a), Value::Integer(b)) => Value::Boolean(a < b),
        (Value::BigInteger(a), Value::BigInteger(b)) => Value::Boolean(a < b),
        (Value::Double(a), Value::Double(b)) => Value::Boolean(a < b),
        (Value::Integer(a), Value::Double(b)) => Value::Boolean((a as f64) < b),
        (Value::Double(a), Value::Integer(b)) => Value::Boolean(a < (b as f64)),
        (Value::BigInteger(a), Value::Integer(b)) => Value::Boolean(a < BigInt::from(b)),
        (Value::Integer(a), Value::BigInteger(b)) => Value::Boolean(BigInt::from(a) < b),
        (t1, t2) => panic!("'{}': wrong types: {:?} and {:?}", SIGNATURE, t1, t2),
    };

    interpreter.stack.push(value);
}

fn eq(interpreter: &mut Interpreter, _: &mut UniverseBC) {
    const SIGNATURE: &str = "Integer>>#=";

    expect_args!(SIGNATURE, interpreter, [
        a => a,
        b => b,
    ]);

    let value = match (a, b) {
        (Value::Integer(a), Value::Integer(b)) => Value::Boolean(a == b),
        (Value::BigInteger(a), Value::BigInteger(b)) => Value::Boolean(a == b),
        (Value::Double(a), Value::Double(b)) => Value::Boolean(a == b),
        (Value::Integer(a), Value::Double(b)) => Value::Boolean((a as f64) == b),
        (Value::Double(a), Value::Integer(b)) => Value::Boolean(a == (b as f64)),
        _ => Value::Boolean(false),
    };

    interpreter.stack.push(value);
}

fn shift_left(interpreter: &mut Interpreter, _: &mut UniverseBC) {
    const SIGNATURE: &str = "Integer>>#<<";

    expect_args!(SIGNATURE, interpreter, [
        a => a,
        Value::Integer(b) => b,
    ]);

    let value = match a {
        Value::Integer(a) => match a.checked_shl(b as u32) {
            Some(value) => Value::Integer(value),
            None => demote!(interpreter, BigInt::from(a) << (b as usize)),
        },
        Value::BigInteger(a) => demote!(interpreter, a << (b as usize)),
        _ => panic!("'{}': wrong types", SIGNATURE),
    };

    interpreter.stack.push(value);
}

fn shift_right(interpreter: &mut Interpreter, _: &mut UniverseBC) {
    const SIGNATURE: &str = "Integer>>#>>";

    expect_args!(SIGNATURE, interpreter, [
        a => a,
        Value::Integer(b) => b,
    ]);

    let value = match a {
        Value::Integer(a) => match a.checked_shr(b as u32) {
            Some(value) => Value::Integer(value),
            None => demote!(interpreter, BigInt::from(a) >> (b as usize)),
        },
        Value::BigInteger(a) => demote!(interpreter, a >> (b as usize)),
        _ => panic!("'{}': wrong types", SIGNATURE),
    };

    interpreter.stack.push(value);
}

<<<<<<< HEAD
#[allow(dead_code)]
=======
>>>>>>> 4a7363af
fn to_do(interpreter: &mut Interpreter, _: &mut UniverseBC) {
    const SIGNATURE: &str = "Integer>>to:do:";

    expect_args!(SIGNATURE, interpreter, [
        Value::Integer(start) => start,
        Value::Integer(end) => end,
        Value::Block(blk) => blk,
    ]);
    
    // Nota Bene: blocks for to:do: and friends get instrumented as a special case in the parser, so that they don't leave their "self" on the stack.

    let new_blk = blk.make_equivalent_with_no_return();
    // calling rev() because it's a stack of frames: LIFO means we want to add the last one first, then the penultimate one, etc., til the first
    for i in (start..=end).rev() {
        interpreter.push_block_frame(Rc::clone(&new_blk), vec![Value::Block(Rc::clone(&new_blk)), Value::Integer(i)]);
    }

    interpreter.stack.push(Value::Integer(start));
}

<<<<<<< HEAD
#[allow(dead_code)]
=======
>>>>>>> 4a7363af
fn to_by_do(interpreter: &mut Interpreter, _: &mut UniverseBC) {
    const SIGNATURE: &str = "Integer>>to:by:do:";

    expect_args!(SIGNATURE, interpreter, [
        Value::Integer(start) => start,
        Value::Integer(step) => step,
        Value::Integer(end) => end,
        Value::Block(blk) => blk,
    ]);

    let new_blk = blk.make_equivalent_with_no_return();
    for i in (start..=end).rev().step_by(step as usize) {
        interpreter.push_block_frame(Rc::clone(&new_blk), vec![Value::Block(Rc::clone(&new_blk)), Value::Integer(i)]);
    }

    interpreter.stack.push(Value::Integer(start));
}

<<<<<<< HEAD
#[allow(dead_code)]
=======
>>>>>>> 4a7363af
fn down_to_do(interpreter: &mut Interpreter, _: &mut UniverseBC) {
    const SIGNATURE: &str = "Integer>>downTo:do:";

    expect_args!(SIGNATURE, interpreter, [
        Value::Integer(start) => start,
        Value::Integer(end) => end,
        Value::Block(blk) => blk,
    ]);

    let new_blk = blk.make_equivalent_with_no_return();
    for i in end..=start {
        dbg!(&i);
        interpreter.push_block_frame(Rc::clone(&new_blk), vec![Value::Block(Rc::clone(&new_blk)), Value::Integer(i)]);
    }

    interpreter.stack.push(Value::Integer(start));
}

#[allow(dead_code)]
// NB: this guy isn't a speedup, it's never used in our benchmarks as far as I'm aware.
fn down_to_by_do(interpreter: &mut Interpreter, _: &mut UniverseBC) {
    const SIGNATURE: &str = "Integer>>downTo:by:do:";

    expect_args!(SIGNATURE, interpreter, [
        Value::Integer(start) => start,
        Value::Integer(step) => step,
        Value::Integer(end) => end,
        Value::Block(blk) => blk,
    ]);
    
    let new_blk = blk.make_equivalent_with_no_return();
    for i in (start..=end).step_by(step as usize) {
        interpreter.push_block_frame(Rc::clone(&new_blk), vec![Value::Block(Rc::clone(&new_blk)), Value::Integer(i)]);
    }

    interpreter.stack.push(Value::Integer(start));
}

#[allow(dead_code)]
// NB: also not a speedup, also unused.
fn times_repeat(interpreter: &mut Interpreter, _: &mut UniverseBC) {
    const SIGNATURE: &str = "Integer>>timesRepeat:";

    expect_args!(SIGNATURE, interpreter, [
        Value::Integer(n) => n,
        Value::Block(blk) => blk,
    ]);

    let new_blk = blk.make_equivalent_with_no_return();
    for _ in 1..=n {
        interpreter.push_block_frame(Rc::clone(&new_blk), vec![Value::Block(Rc::clone(&new_blk))]); // NB: this doesn't take the index as an argument
    }

    interpreter.stack.push(Value::Integer(n));
}

/// Search for an instance primitive matching the given signature.
pub fn get_instance_primitive(signature: &str) -> Option<PrimitiveFn> {
    INSTANCE_PRIMITIVES
        .iter()
        .find(|it| it.0 == signature)
        .map(|it| it.1)
}

/// Search for a class primitive matching the given signature.
pub fn get_class_primitive(signature: &str) -> Option<PrimitiveFn> {
    CLASS_PRIMITIVES
        .iter()
        .find(|it| it.0 == signature)
        .map(|it| it.1)
}<|MERGE_RESOLUTION|>--- conflicted
+++ resolved
@@ -564,10 +564,6 @@
     interpreter.stack.push(value);
 }
 
-<<<<<<< HEAD
-#[allow(dead_code)]
-=======
->>>>>>> 4a7363af
 fn to_do(interpreter: &mut Interpreter, _: &mut UniverseBC) {
     const SIGNATURE: &str = "Integer>>to:do:";
 
@@ -588,10 +584,6 @@
     interpreter.stack.push(Value::Integer(start));
 }
 
-<<<<<<< HEAD
-#[allow(dead_code)]
-=======
->>>>>>> 4a7363af
 fn to_by_do(interpreter: &mut Interpreter, _: &mut UniverseBC) {
     const SIGNATURE: &str = "Integer>>to:by:do:";
 
@@ -610,10 +602,6 @@
     interpreter.stack.push(Value::Integer(start));
 }
 
-<<<<<<< HEAD
-#[allow(dead_code)]
-=======
->>>>>>> 4a7363af
 fn down_to_do(interpreter: &mut Interpreter, _: &mut UniverseBC) {
     const SIGNATURE: &str = "Integer>>downTo:do:";
 
@@ -632,7 +620,6 @@
     interpreter.stack.push(Value::Integer(start));
 }
 
-#[allow(dead_code)]
 // NB: this guy isn't a speedup, it's never used in our benchmarks as far as I'm aware.
 fn down_to_by_do(interpreter: &mut Interpreter, _: &mut UniverseBC) {
     const SIGNATURE: &str = "Integer>>downTo:by:do:";
@@ -652,7 +639,6 @@
     interpreter.stack.push(Value::Integer(start));
 }
 
-#[allow(dead_code)]
 // NB: also not a speedup, also unused.
 fn times_repeat(interpreter: &mut Interpreter, _: &mut UniverseBC) {
     const SIGNATURE: &str = "Integer>>timesRepeat:";
